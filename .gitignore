# Byte-compiled / optimized / DLL files
__pycache__/
*.py[cod]
*$py.class

# C extensions
*.so

# Distribution / packaging
.Python
build/
develop-eggs/
dist/
downloads/
eggs/
.eggs/
lib/
lib64/
parts/
sdist/
var/
wheels/
pip-wheel-metadata/
share/python-wheels/
*.egg-info/
.installed.cfg
*.egg
MANIFEST

# PyInstaller
#  Usually these files are written by a python script from a template
#  before PyInstaller builds the exe, so as to inject date/other infos into it.
*.manifest
*.spec

# Installer logs
pip-log.txt
pip-delete-this-directory.txt

# Unit test / coverage reports
htmlcov/
.tox/
.nox/
.coverage
.coverage.*
.cache
nosetests.xml
coverage.xml
*.cover
*.py,cover
.hypothesis/
.pytest_cache/

# Translations
*.mo
*.pot

# Django stuff:
*.log
local_settings.py
db.sqlite3
db.sqlite3-journal

# Flask stuff:
instance/
.webassets-cache

# Scrapy stuff:
.scrapy

# Sphinx documentation
docs/_build/

# PyBuilder
target/

# Jupyter Notebook
.ipynb_checkpoints

# IPython
profile_default/
ipython_config.py

# pyenv
.python-version

# pipenv
#   According to pypa/pipenv#598, it is recommended to include Pipfile.lock in version control.
#   However, in case of collaboration, if having platform-specific dependencies or dependencies
#   having no cross-platform support, pipenv may install dependencies that don't work, or not
#   install all needed dependencies.
#Pipfile.lock

# PEP 582; used by e.g. github.com/David-OConnor/pyflow
__pypackages__/

# Celery stuff
celerybeat-schedule
celerybeat.pid

# SageMath parsed files
*.sage.py

# Environments
.env
.venv
env/
venv/
ENV/
env.bak/
venv.bak/

# Spyder project settings
.spyderproject
.spyproject

# Rope project settings
.ropeproject

# mkdocs documentation
/site

# mypy
.mypy_cache/
.dmypy.json
dmypy.json

# Pyre type checker
.pyre/

# VS Code Settings
<<<<<<< HEAD
.vscode/
=======
.vscode/
.DS_Store
img/.DS_Store
>>>>>>> 1f3c9c5c
<|MERGE_RESOLUTION|>--- conflicted
+++ resolved
@@ -129,10 +129,6 @@
 .pyre/
 
 # VS Code Settings
-<<<<<<< HEAD
-.vscode/
-=======
 .vscode/
 .DS_Store
-img/.DS_Store
->>>>>>> 1f3c9c5c
+img/.DS_Store