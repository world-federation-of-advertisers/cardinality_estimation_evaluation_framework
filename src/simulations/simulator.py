# Copyright 2020 The Private Cardinality Estimation Framework Authors
#
# Licensed under the Apache License, Version 2.0 (the "License");
# you may not use this file except in compliance with the License.
# You may obtain a copy of the License at
#
#      http://www.apache.org/licenses/LICENSE-2.0
#
# Unless required by applicable law or agreed to in writing, software
# distributed under the License is distributed on an "AS IS" BASIS,
# WITHOUT WARRANTIES OR CONDITIONS OF ANY KIND, either express or implied.
# See the License for the specific language governing permissions and
# limitations under the License.

"""Simulator for evaluating deduplication methods."""


import collections
import numpy as np
import pandas as pd
from wfa_cardinality_estimation_evaluation_framework.common.analysis import relative_error
from wfa_cardinality_estimation_evaluation_framework.estimators.exact_set import ExactMultiSet
from wfa_cardinality_estimation_evaluation_framework.estimators.exact_set import LosslessEstimator


RUN_INDEX = 'run_index'
ESTIMATED_CARDINALITY_BASENAME = 'estimated_cardinality_'
TRUE_CARDINALITY_BASENAME = 'true_cardinality_'
RELATIVE_ERROR_BASENAME = 'relative_error_'
NUM_SETS = 'num_sets'


_SketchEstimatorConfig = collections.namedtuple(
    'EstimatorConfig', ['name', 'sketch_factory', 'estimator', 'sketch_noiser',
                        'estimate_noiser', 'max_frequency'])


# This class exists as a placeholder for a docstring.
class SketchEstimatorConfig(_SketchEstimatorConfig):
  """A subclass of namedtuple for providing a estimator config to the simulator.

  The arguments to the named tuple are as follows:
    name: A string that represents the name of the sketch and estimator.
    sketch_factory: A callable that takes as a single argument a
      numpy.random.RandomState and returns a class that conforms to
      cardinality_estimator_base.Sketch.
    estimator: A class that conforms to cardinality_estimator_base.Estimator.
    sketch_noiser: A class that conforms to
      cardinality_estimator_base.SketchNoiser.
    estimate_noiser: A class that conforms to
      cardinality_estimator_base.EstimateNoiser.
    max_frequency: The maximum frequency for which estimates should be produced.
  """

  def __new__(cls, name, sketch_factory, estimator, sketch_noiser=None,
              estimate_noiser=None, max_frequency=1):
    return super(cls, SketchEstimatorConfig).__new__(
        cls, name, sketch_factory, estimator, sketch_noiser, estimate_noiser, max_frequency)


class Simulator(object):
  """A simulator for evaluating dedup methods under a certain setting."""

  def __init__(self,
               num_runs,
               set_generator_factory,
               sketch_estimator_config,
               sketch_random_state=None,
               set_random_state=None,
               file_handle_raw=None,
               file_handle_agg=None):
    """Parameters of simulation.

    Args:
      num_runs: the number of runs.
      set_generator_factory: a method set_generator_factory from a set
        generator, each call of which takes a random_state as its argument and
        will return a set generator.
      sketch_estimator_config: an object from class EstimatorConfig.
      sketch_random_state: an optional random state to generate the random
        seeds for sketches in different runs.
      set_random_state: an optional initial random state of the set generator.
      file_handle_raw: the output file handle to dump the raw results.
      file_handle_agg: the output file handle to dump the aggregated results.
    """
    self.num_runs = num_runs
    self.set_generator_factory = set_generator_factory
    self.sketch_estimator_config = sketch_estimator_config

    if sketch_random_state is None:
      sketch_random_state = np.random.RandomState()
    if set_random_state is None:
      set_random_state = np.random.RandomState()

    self.set_random_state = set_random_state
    self.sketch_random_state = sketch_random_state

    self.file_handle_raw = file_handle_raw
    self.file_handle_agg = file_handle_agg

  def __call__(self):
    return self.run_all_and_aggregate()

  def aggregate(self, df):
    agg_groups = {}
    for i in range(self.sketch_estimator_config.max_frequency):
      agg_groups[ESTIMATED_CARDINALITY_BASENAME + str(i+1)] = ['mean', 'std']
      agg_groups[TRUE_CARDINALITY_BASENAME + str(i+1)] = ['mean', 'std']
      agg_groups[RELATIVE_ERROR_BASENAME + str(i+1)] = ['mean', 'std']
      
    df_agg = df.groupby(NUM_SETS).agg(agg_groups)
    return df_agg

  def run_all_and_aggregate(self):
    """Run all iterations and aggregate the results.

    Returns:
      A tuple of two pd.DataFrame.
      One is the raw results from all iterations, also include run_index.
      The second is the aggregated stats over all the iterations.
    """
    dfs = []
    for t in range(self.num_runs):
      df = self.run_one()
      df[RUN_INDEX] = t
      dfs.append(df)
    df = pd.concat(dfs, ignore_index=True)

    for i in range(self.sketch_estimator_config.max_frequency):
      df[RELATIVE_ERROR_BASENAME + str(i+1)] = relative_error(
        df[ESTIMATED_CARDINALITY_BASENAME + str(i+1)],
        df[TRUE_CARDINALITY_BASENAME + str(i+1)])
    df_agg = self.aggregate(df)

    if self.file_handle_raw is not None:
      df.to_csv(self.file_handle_raw, index=False)

    if self.file_handle_agg is not None:
      df_agg.to_csv(self.file_handle_agg)

    return df, df_agg

  def _extend_histogram(self, histogram, max_freq):
    """Extends (or truncates) a frequency histogram to max_freq frequencies."""
    if len(histogram) <= max_freq:
      return histogram + [0] * (max_freq - len(histogram))
    else:
      return histogram[:max_freq] 
      
  def run_one(self):
    """Run one iteration.

    Returns:
      A pd.DataFrame that has 2f+1 columns, where f is the maximum
      frequency.  The column names are num_sets, estimated_cardinality_i 
      and true_cardinality_i, for i = 1, ..., f.
    """
    set_generator = self.set_generator_factory(self.set_random_state)
    sketch_random_seed = self.sketch_random_state.randint(2**32-1)

    # Build the sketches and keep track of actual ids for
    # later comparison.
    sketches = []
    actual_ids = []
    for campaign_ids in set_generator:
      actual_ids.append(campaign_ids)
      sketch = self.sketch_estimator_config.sketch_factory(sketch_random_seed)
      sketch.add_ids(campaign_ids)
      sketches.append(sketch)

<<<<<<< HEAD
    # Optionally noise the sketches if it exists in the estimator_config.
    if hasattr(self.estimator_config, 'sketch_noiser') and self.estimator_config.sketch_noiser:
      sketch_noiser = self.estimator_config.sketch_noiser
=======
    # Optionally noise the sketches.
    if hasattr(self.sketch_estimator_config,
               'sketch_noiser') and self.sketch_estimator_config.sketch_noiser:
      sketch_noiser = self.sketch_estimator_config.sketch_noiser
>>>>>>> 1f3c9c5c
      sketches = [sketch_noiser(s) for s in sketches]

    # Estimate cardinality for 1, 2, ..., n pubs.
    estimator = self.sketch_estimator_config.estimator
    # A set that keeps the running union.
    true_union = ExactMultiSet()
    metrics = []
    max_freq = self.sketch_estimator_config.max_frequency
    for i in range(len(sketches)):
<<<<<<< HEAD
      estimated_cardinality = estimator(sketches[:i + 1])
      if hasattr(self.estimator_config, 'estimate_noiser') and self.estimator_config.estimate_noiser:
        estimated_cardinality = self.estimator_config.estimate_noiser(
            estimated_cardinality)
      true_union.update(actual_ids[i])
      metrics.append((i + 1, estimated_cardinality, len(true_union)))

    df = pd.DataFrame(
        metrics, columns=[NUM_SETS, ESTIMATED_CARDINALITY, TRUE_CARDINALITY])
=======
      estimated_cardinality = self._extend_histogram(estimator(sketches[:i + 1]), max_freq)
      if hasattr(self.sketch_estimator_config,
                 'estimate_noiser') and self.sketch_estimator_config.estimate_noiser:
        estimated_cardinality = [self.sketch_estimator_config.estimate_noiser(e)
            for e in estimated_cardinality]
      for id in actual_ids[i]:
        true_union.add(id)
      true_cardinality = self._extend_histogram(LosslessEstimator()([true_union]), max_freq)
      metrics.append([i + 1] + estimated_cardinality + true_cardinality)

    df_columns = ([NUM_SETS] +
                  [ESTIMATED_CARDINALITY_BASENAME + str(i+1) for i in range(max_freq)] +
                  [TRUE_CARDINALITY_BASENAME + str(i+1) for i in range(max_freq)])
    
    df = pd.DataFrame(metrics, columns=df_columns)
>>>>>>> 1f3c9c5c
    return df<|MERGE_RESOLUTION|>--- conflicted
+++ resolved
@@ -168,16 +168,10 @@
       sketch.add_ids(campaign_ids)
       sketches.append(sketch)
 
-<<<<<<< HEAD
-    # Optionally noise the sketches if it exists in the estimator_config.
-    if hasattr(self.estimator_config, 'sketch_noiser') and self.estimator_config.sketch_noiser:
-      sketch_noiser = self.estimator_config.sketch_noiser
-=======
     # Optionally noise the sketches.
     if hasattr(self.sketch_estimator_config,
                'sketch_noiser') and self.sketch_estimator_config.sketch_noiser:
       sketch_noiser = self.sketch_estimator_config.sketch_noiser
->>>>>>> 1f3c9c5c
       sketches = [sketch_noiser(s) for s in sketches]
 
     # Estimate cardinality for 1, 2, ..., n pubs.
@@ -187,17 +181,6 @@
     metrics = []
     max_freq = self.sketch_estimator_config.max_frequency
     for i in range(len(sketches)):
-<<<<<<< HEAD
-      estimated_cardinality = estimator(sketches[:i + 1])
-      if hasattr(self.estimator_config, 'estimate_noiser') and self.estimator_config.estimate_noiser:
-        estimated_cardinality = self.estimator_config.estimate_noiser(
-            estimated_cardinality)
-      true_union.update(actual_ids[i])
-      metrics.append((i + 1, estimated_cardinality, len(true_union)))
-
-    df = pd.DataFrame(
-        metrics, columns=[NUM_SETS, ESTIMATED_CARDINALITY, TRUE_CARDINALITY])
-=======
       estimated_cardinality = self._extend_histogram(estimator(sketches[:i + 1]), max_freq)
       if hasattr(self.sketch_estimator_config,
                  'estimate_noiser') and self.sketch_estimator_config.estimate_noiser:
@@ -213,5 +196,4 @@
                   [TRUE_CARDINALITY_BASENAME + str(i+1) for i in range(max_freq)])
     
     df = pd.DataFrame(metrics, columns=df_columns)
->>>>>>> 1f3c9c5c
     return df