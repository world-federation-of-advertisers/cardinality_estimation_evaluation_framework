# Copyright 2020 The Private Cardinality Estimation Framework Authors
#
# Licensed under the Apache License, Version 2.0 (the "License");
# you may not use this file except in compliance with the License.
# You may obtain a copy of the License at
#
#      http://www.apache.org/licenses/LICENSE-2.0
#
# Unless required by applicable law or agreed to in writing, software
# distributed under the License is distributed on an "AS IS" BASIS,
# WITHOUT WARRANTIES OR CONDITIONS OF ANY KIND, either express or implied.
# See the License for the specific language governing permissions and
# limitations under the License.
"""Simulation data generators for cardinality estimation.

We have implemented the following simulation data:
* Independent sets.
* Sets generated from the Exponential bow model,
* Fully-overlapped sets.
* Subsets, i.e., sets with 2 groups, one group being subset of the other.
* Sequentially correlated sets with all the previously generated ones.
* Sequentially correlated sets with the previously generated one.
"""
from absl import logging
import numpy as np

from wfa_cardinality_estimation_evaluation_framework.common.analysis import relative_error
from wfa_cardinality_estimation_evaluation_framework.common.random import choice_fast
from wfa_cardinality_estimation_evaluation_framework.simulations.set_generator_base import SetGeneratorBase
from wfa_cardinality_estimation_evaluation_framework.simulations.set_generator_base import _SetSizeGenerator

ORDER_ORIGINAL = 'original'
ORDER_REVERSED = 'reversed'
ORDER_RANDOM = 'random'
USER_ACTIVITY_ASSOCIATION_INDEPENDENT = 'independent'
USER_ACTIVITY_ASSOCIATION_IDENTICAL = 'identical'
CORRELATED_SETS_ALL = 'all'
CORRELATED_SETS_ONE = 'one'
# Below are optimal parameters in Exponential Bow
# (approximated by Dirac Mixture)
# see page 14, Table 1 of the paper https://research.google/pubs/pub48387/
DIRAC_MIXTURE_OPTIMAL_ALPHA = [0.164, 0.388, 0.312, 0.136]
DIRAC_MIXTURE_OPTIMAL_X = [0.065, 0.4274, 1.275, 3.140]


class IndependentSetGenerator(SetGeneratorBase):
  """Generator for independent sets."""

  @classmethod
  def get_generator_factory_with_num_and_size(cls, universe_size,
                                              num_sets, set_size):

    def f(random_state):
      return cls(universe_size, _SetSizeGenerator(num_sets, set_size),
                 random_state)

    return f

  @classmethod
  def get_generator_factory_with_set_size_list(cls, universe_size,
                                               set_size_list):

    def f(random_state):
      return cls(universe_size, set_size_list, random_state)

    return f

  def __init__(self, universe_size, set_sizes, random_state):
    self.universe_size = universe_size
    self.union_ids = set()
    self.random_state = random_state
    self.set_sizes = set_sizes

  def __iter__(self):
    for set_size in self.set_sizes:
      set_ids = choice_fast(self.universe_size, set_size, self.random_state)
      self.union_ids = self.union_ids.union(set_ids)
      yield set_ids
    return self


class ExponentialBowSetGenerator(SetGeneratorBase):
  """Generator for Exponential Bow.

  Users have different activity levels and thus have different probabilities of
  being reached.
  """

  @classmethod
  def get_generator_factory_with_num_and_size(cls, user_activity_association,
                                              universe_size,
                                              num_sets, set_size):

    def f(random_state):
      return cls(user_activity_association, universe_size,
                 _SetSizeGenerator(num_sets, set_size), random_state)

    return f

  @classmethod
  def get_generator_factory_with_set_size_list(cls, user_activity_association,
                                               universe_size, set_size_list):

    def f(random_state):
      return cls(user_activity_association, universe_size, set_size_list,
                 random_state)

    return f

  def __init__(self, user_activity_association, universe_size,
               set_sizes, random_state):
    """Initialize an Exponential Bow set generator.

    Args:
      user_activity_association: Exponential bow assumes that different users
        have different activity levels, i.e., different probabilities of being
        reached. When user_activity_association = 'identical', each user has
        the same activity level at different publishers, i.e., the most active
        users at publisher 1 are also the most active at publisher 2. When
        user_activity_association = 'independent', one's probability of being
        reached at pub 1 is totally uncorrelated with their probability of
        being reached at pub 2. Currently, other types of
        user_activity_association are not supported.
      universe_size: An integer value that specifies the size of the whole
        universe from which the ids will be sampled.
      set_sizes: An iterator or a list containing the size of each set.
      random_state: A np.random.RandomState object.

    Raises:
      ValueError: if the given user_activity_association is not supported.
    """
    if user_activity_association == USER_ACTIVITY_ASSOCIATION_INDEPENDENT:
      self.shuffle_user = True
      # When user_activity_association = 'independent', one's probability of
      # being reached at pub 1 is totally uncorrelated with their probability
      # of being reached at pub 2.
      # It is mathematically equivalent to: users are shuffled across
      # different publishers.
    elif user_activity_association == USER_ACTIVITY_ASSOCIATION_IDENTICAL:
      self.shuffle_user = False
    else:
      raise ValueError(
          f'user_activity_association={user_activity_association} '
          'is an invalid value.')
    self.universe_size = universe_size
    self.union_ids = set()
    self.set_size_list = [set_size for set_size in set_sizes]
    self.random_state = random_state
    if min(self.set_size_list) < 50:
      raise ValueError('Too small size is not supported for Dirac bow.')

  def __iter__(self):
    universe = np.arange(self.universe_size)
    alpha = np.array(DIRAC_MIXTURE_OPTIMAL_ALPHA) * self.universe_size
    cumsum_alpha = np.concatenate([0, np.cumsum(alpha)], axis=None)
    x = DIRAC_MIXTURE_OPTIMAL_X

    def _select_ids(lb, ub, size):
      lb = int(lb)
      ub = int(ub)
      candidate_ids = np.arange(lb, ub)
      if size >= ub - lb:
        return candidate_ids
      return choice_fast(candidate_ids, size, self.random_state)

    # The actual set size generated from Exponential bow could be smaller
    # than the input set size. The following codes extract the difference
    # between the actual set size and input set size for each set, and
    # report the worst case, i.e., the case when actual set size has largest
    # relative difference to the input set size.
    worst_case_input_size = None
    worst_case_actual_size = None
    worst_case_relative_error = 0
    threshold = 0.01
    for set_size in self.set_size_list:
      reach_rate = set_size / self.universe_size
      ids = np.hstack(
          [_select_ids(cumsum_alpha[i], cumsum_alpha[i+1],
                       int(reach_rate * x[i] * alpha[i]))
           for i in range(len(alpha))])
      if self.shuffle_user:
        self.random_state.shuffle(universe)
        ids = universe[ids]
      actual_set_size = len(ids)
      re = abs(relative_error(actual_set_size, set_size))
      if re > worst_case_relative_error:
        worst_case_relative_error = re
        worst_case_input_size = set_size
        worst_case_actual_size = actual_set_size
      self.union_ids = self.union_ids.union(ids)
      yield ids
    if worst_case_relative_error > threshold:
      logging.info(
          'Actual input size is smaller than input set size.\n'
          'Worst case: input set size = %s, actual set size: %s.',
          worst_case_input_size, worst_case_actual_size)
    return self


class FullyOverlapSetGenerator(SetGeneratorBase):
  """Generator for fully overlapping sets."""

  @classmethod
  def get_generator_factory_with_num_and_size(cls, universe_size, num_sets,
                                              set_size):

    def f(random_state):
      return cls(universe_size, num_sets, set_size, random_state)

    return f

  def __init__(self, universe_size, num_sets, set_size, random_state):
    self.universe_size = universe_size
    self.num_sets = num_sets
    self.set_size = set_size
    self.union_ids = set()
    self.random_state = random_state

  def __iter__(self):
    self.union_ids.update(choice_fast(
        self.universe_size, self.set_size, self.random_state))
    for _ in range(self.num_sets):
      yield list(self.union_ids)
    return self


class SubSetGenerator(SetGeneratorBase):
  """Generator for subsets.

  We have sets A and B with A being a subset of B. Among the list of sets we
  generate, a number of sets equal set A, while others equal set B.
  """

  @classmethod
  def get_generator_factory_with_num_and_size(cls, order, universe_size,
                                              num_large_sets, num_small_sets,
                                              large_set_size, small_set_size):

    def f(random_state):
      return cls(order, universe_size, num_large_sets, num_small_sets,
                 large_set_size, small_set_size, random_state)

    return f

  def __init__(self, order, universe_size, num_large_sets,
               num_small_sets, large_set_size, small_set_size, random_state):
    """Initialize the subset generator.

    Args:
      order: order of sets. When order = 'original', the first several sets are
         large while the later sets are small (i.e., subset of the previous
         sets).When order = 'reversed', the first several sets are small while
         the later are large. When order = 'random', we randomly shuffle the
         order of sets.
      universe_size: An integer value that specifies the size of the whole
        universe from which the ids will be sampled.
      num_large_sets: An integer value that specifies the number of large sets
        to be generated. These large sets are fully overlapped.
      num_small_sets: An integer value that specifies the number of small sets
        to be generated. These small sets are fully overlapped and are
        contained in each large set.
      large_set_size: An integer value that specifies the size of each
        large set.
      small_set_size: An integer value that specifies the size of each
        small set.
      random_state: A np.random.RandomState object.

    Raises:
      ValueError: if the given order is not supported.
    """
    num_sets = num_large_sets + num_small_sets
    if order == ORDER_ORIGINAL:
      # Original order: large sets first
      self.set_indices = list(range(num_sets))
    elif order == ORDER_REVERSED:
      self.set_indices = list(reversed(range(num_sets)))
    elif order == ORDER_RANDOM:
      self.set_indices = random_state.choice(num_sets, num_sets, replace=False)
    else:
      raise ValueError(f'order={order} is not supported.')
    self.universe_size = universe_size
    self.num_large_sets = num_large_sets
    self.num_small_sets = num_small_sets
    assert small_set_size <= large_set_size, 'Small size must <= large size.'
    self.large_set_size = large_set_size
    self.small_set_size = small_set_size
    self.union_ids = set()
    self.random_state = random_state

  def __iter__(self):
    large_set = choice_fast(
        self.universe_size, self.large_set_size, self.random_state)
    small_set = choice_fast(
        large_set, self.small_set_size, self.random_state)
    self.union_ids.update(set(large_set))
    set_ids_list = ([large_set] * self.num_large_sets
                    + [small_set] * self.num_small_sets)
    for i in self.set_indices:
      yield set_ids_list[i]
    return self


class _SequentiallyCorrelatedAllPreviousSetGenerator(SetGeneratorBase):
  """Generator for sequentailly correlated sets.

  Each set has some overlap with the union of previously generated campaigns.
  """

  def __init__(self, shared_prop, set_size_list, random_state):
    """Construct a sequentially correlated set generator.

    Every newly generated set has some overlap with the union of the previous
    sets. The overlap is determined by the set size multiplied by the shared
    proportion. If the union is not large enough, will use the union itself.

    Args:
      shared_prop: a number between 0 and 1, indicating the proportion of ids of
        the current set coming from the union of the previously generated sets.
      set_size_list: a list of the integer numbers representing the set size of
        the sets.
      random_state: a numpy.random.RandomState instance.
    """
    self.random_state = random_state
    self.union_ids = np.array([], dtype=int)
    self.set_size_list = set_size_list
    self.num_sets = len(set_size_list)
    self.overlap_size_list = [0]
    # Find the actual size of the overlap and the total number of ids.
    # The i-th element is the size of the IDs of the i-th set to be taken from
    # the union of the previous sets.
    total_ids_size = set_size_list[0]
    for i in range(self.num_sets - 1):
      overlap_size = min(
          int(set_size_list[i + 1] * shared_prop),
          total_ids_size
      )
      self.overlap_size_list.append(overlap_size)
      total_ids_size += set_size_list[i + 1] - overlap_size
    self.ids_pool = np.arange(total_ids_size)
    self.random_state.shuffle(self.ids_pool)

  def __iter__(self):
    for i in range(len(self.set_size_list)):
      overlap_size = self.overlap_size_list[i]
      set_ids_overlapped = choice_fast(
          self.union_ids,
          overlap_size,
          self.random_state)
      set_size = self.set_size_list[i]
      set_ids_non_overlapped = self.ids_pool[:(set_size - overlap_size)]
      self.ids_pool = self.ids_pool[len(set_ids_non_overlapped):]
      self.union_ids = np.concatenate([self.union_ids, set_ids_non_overlapped])
      set_ids = np.concatenate([set_ids_overlapped, set_ids_non_overlapped])
      yield set_ids
    return self


class _SequentiallyCorrelatedThePreviousSetGenerator(SetGeneratorBase):
  """Generator for sequentailly correlated sets.

  Each set has some overlap with THE previously generated campaign.
  """

  def __init__(self, shared_prop, set_size_list, random_state):
    """Construct a sequentially correlated set generator.

    Every newly generated set has some overlap with THE previously generated
    set. The overlap is determined by the current set size multiplied by the
    shared proportion. If the previous set is not large enough, will use the
    previous set itself.

    Args:
      shared_prop: a number between 0 and 1, indicating the proportion of ids of
        the current set coming from the previously generated set. I.e.,
        overlap size divided by the current set size.
      set_size_list: a list of the integer numbers representing the set size of
        the sets.
      random_state: a numpy.random.RandomState instance.
    """
    self.random_state = random_state
    self.union_ids = np.array([], dtype=int)
    self.set_size_list = set_size_list
    self.num_sets = len(set_size_list)
    # i-th element is the overlap size for the (i+1)-st set.
    # If the previous set is not large enough, will use the previou set.
    self.overlap_size_list = [
        min(int(set_size_list[i + 1] * shared_prop), set_size_list[i])
        for i in range(self.num_sets - 1)]
    total_ids_size = int(sum(self.set_size_list) - sum(self.overlap_size_list))
    self.ids_pool = np.arange(total_ids_size)
    self.random_state.shuffle(self.ids_pool)

  def __iter__(self):
    start = 0
    for i in range(self.num_sets):
      end = start + self.set_size_list[i]
      yield self.ids_pool[start:end]
      if i < self.num_sets - 1:
        start += self.set_size_list[i] - self.overlap_size_list[i]
    return self


class SequentiallyCorrelatedSetGenerator(SetGeneratorBase):
  """Generator for sequentially correlated sets.

  This generator can yield sequentially correlated campaigns in the original,
  reversed, or random order.
  If users set the order to be original, each time a set is generated except the
  first one, it will have a proportion of ids coming from the union of all the
  previously generated sets. The proportion is controlled by shared_prop.
  If users set the order to be reversed, then the order of the sets will be
  the reversed order of the original.
  If users set the order to be random, then the order of the sets will be
  the random order of the original.

  There are two types of correlation.
  If users specify correlated_sets='all', all sets but the first will have
  overlap with ALL the previously generated sets under order='original'.
  If users specify correlated_sets='one', all sets but the first will have
  overlap with THE previously generated set under order='original'.
  """

  @classmethod
  def get_generator_factory_with_num_and_size(cls, order, correlated_sets,
                                              shared_prop, num_sets, set_size):

    def f(random_state):
      return cls(order, correlated_sets, shared_prop,
                 _SetSizeGenerator(num_sets, set_size), random_state)

    return f

  @classmethod
  def get_generator_factory_with_set_size_list(cls, order, correlated_sets,
                                               shared_prop, set_size_list):

    def f(random_state):
      return cls(order, correlated_sets, shared_prop, set_size_list,
                 random_state)

    return f

  def __init__(self, order, correlated_sets, shared_prop, set_sizes,
               random_state):
    """Initialize a sequentially correlated sets generator.

    Args:
      order: The order of the sets to be returned. It should be one of
        'original', 'reversed' and 'random'.
      correlated_sets: One of 'all' and 'one', indicating how the current set
        is correlated with the previously generated sets when the order is
        'original'.
      shared_prop: A number between 0 and 1 that specifies the proportion of ids
        which has overlaps with all the previously generated campaigns.
      set_sizes: A generator or a list containing the size of each set.
      random_state: A np.random.RandomState object.

    Raises:
      ValueError: if the given order is not supported, or if the
      correlated_sets is not supported.
    """
    self.set_size_list = [set_size for set_size in set_sizes]
    num_sets = len(self.set_size_list)
    if order == ORDER_ORIGINAL:
      self.set_indices = list(range(num_sets))
    elif order == ORDER_REVERSED:
      self.set_indices = list(reversed(range(num_sets)))
    elif order == ORDER_RANDOM:
      self.set_indices = random_state.choice(num_sets, num_sets, replace=False)
    else:
      raise ValueError(f'order={order} is not supported.')

    if correlated_sets == CORRELATED_SETS_ALL:
      self.generator = _SequentiallyCorrelatedAllPreviousSetGenerator(
          shared_prop, self.set_size_list, random_state)
    elif correlated_sets == CORRELATED_SETS_ONE:
      self.generator = _SequentiallyCorrelatedThePreviousSetGenerator(
          shared_prop, self.set_size_list, random_state)
    else:
      raise ValueError(
          f'correlated_sets={correlated_sets} is not supported.')

  def __iter__(self):
    set_ids_list = [set_ids for set_ids in self.generator]
    for i in self.set_indices:
      yield set_ids_list[i]
    return self


class DisjointSetGenerator(SetGeneratorBase):
<<<<<<< HEAD
  """Disjoint set generator."""
=======
  """Disjoint set generator.

  This set generator can be used to
  (1) evaluate cardinality estimators under the disjoint scenario,
  (2) fast test the relative error of the estimates, as it is a deterministic
    algorithm, and hence is fast.
  """
>>>>>>> e42dbe25

  @classmethod
  def get_generator_factory_with_set_size_list(cls, set_sizes):
    def _f(random_state):
      return cls(set_sizes, random_state)
    return _f

  @classmethod
  def get_generator_factory_with_num_and_size(cls, num_sets, set_size):
    def _f(random_state):
      return cls(_SetSizeGenerator(num_sets, set_size), random_state)
    return _f

  def __init__(self, set_sizes, random_state=None):
    """Create a disjoint set generator.

    Args:
      set_sizes: an iterable of the set sizes.
      random_state: a numpy random state instance. It is not used, but only to
        conform to the set generator constructor arguments.
    """
    self.union_ids = set()
    _ = random_state
    self.set_sizes = set_sizes
    self.start_id = 0

  def __iter__(self):
    for set_size in self.set_sizes:
      set_ids = np.arange(self.start_id, self.start_id + set_size, dtype=int)
      self.union_ids = self.union_ids.union(set_ids)
      self.start_id += set_size
      yield set_ids
    return self<|MERGE_RESOLUTION|>--- conflicted
+++ resolved
@@ -488,9 +488,6 @@
 
 
 class DisjointSetGenerator(SetGeneratorBase):
-<<<<<<< HEAD
-  """Disjoint set generator."""
-=======
   """Disjoint set generator.
 
   This set generator can be used to
@@ -498,7 +495,6 @@
   (2) fast test the relative error of the estimates, as it is a deterministic
     algorithm, and hence is fast.
   """
->>>>>>> e42dbe25
 
   @classmethod
   def get_generator_factory_with_set_size_list(cls, set_sizes):
