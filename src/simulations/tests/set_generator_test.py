# Copyright 2020 The Private Cardinality Estimation Framework Authors
#
# Licensed under the Apache License, Version 2.0 (the "License");
# you may not use this file except in compliance with the License.
# You may obtain a copy of the License at
#
#      http://www.apache.org/licenses/LICENSE-2.0
#
# Unless required by applicable law or agreed to in writing, software
# distributed under the License is distributed on an "AS IS" BASIS,
# WITHOUT WARRANTIES OR CONDITIONS OF ANY KIND, either express or implied.
# See the License for the specific language governing permissions and
# limitations under the License.

"""Tests for wfa_cardinality_estimation_evaluation_framework.simulations.set_generator."""
from unittest import mock
from absl.testing import absltest
from absl.testing import parameterized
import numpy as np
from wfa_cardinality_estimation_evaluation_framework.common.analysis import relative_error
from wfa_cardinality_estimation_evaluation_framework.simulations import set_generator


TEST_UNIVERSE_SIZE = 200
TEST_NUM_SETS = 3
TEST_SET_SIZE = 50
TEST_SET_SIZE_LIST = [TEST_SET_SIZE] * TEST_NUM_SETS


def fake_choice_fast(n, m, random_state=None):
  _ = random_state
  if isinstance(n, int):
    return np.arange(m)
  return n[:m]


class FakeRandomState:

  def poisson(self, lam, size):
    return lam * np.ones(size, dtype=int)

  def shuffle(self, l):
    l.reverse()


class SetGeneratorTest(parameterized.TestCase):

  @parameterized.parameters(
      (set_generator.IndependentSetGenerator,
       {'universe_size': TEST_UNIVERSE_SIZE}),
      (set_generator.ExponentialBowSetGenerator,
       {'universe_size': TEST_UNIVERSE_SIZE,
        'user_activity_association': 'independent'}),
      (set_generator.ExponentialBowSetGenerator,
       {'universe_size': TEST_UNIVERSE_SIZE,
        'user_activity_association': 'identical'}),
      (set_generator.SequentiallyCorrelatedSetGenerator,
       {'order': 'original', 'correlated_sets': 'all', 'shared_prop': 0.2}),
      (set_generator.SequentiallyCorrelatedSetGenerator,
       {'order': 'reversed', 'correlated_sets': 'all', 'shared_prop': 0.2}),
      (set_generator.SequentiallyCorrelatedSetGenerator,
       {'order': 'random', 'correlated_sets': 'all', 'shared_prop': 0.2}),
      (set_generator.SequentiallyCorrelatedSetGenerator,
       {'order': 'original', 'correlated_sets': 'one', 'shared_prop': 0.2}),
      (set_generator.SequentiallyCorrelatedSetGenerator,
       {'order': 'reversed', 'correlated_sets': 'one', 'shared_prop': 0.2}),
      (set_generator.SequentiallyCorrelatedSetGenerator,
       {'order': 'random', 'correlated_sets': 'one', 'shared_prop': 0.2}),
      (set_generator.HomogeneousMultiSetGenerator,
       {'freq_rate_list': np.ones_like(TEST_SET_SIZE_LIST), 'freq_cap': 2})
  )
  def test_set_generator_factory_with_num_and_size_corresponding_to_list(
      self, set_generator_class, kwargs):
    """Test generator_factory_with_num_and_size for partial set_generators.

    These set_generators take set_size_list as an argument. We test whether
    generator_factory_with_num_and_size gives the same result as directly
    specifying set_size_list in set_generator.

    Args:
      set_generator_class: class name of different set_generators.
      kwargs: kwargs expect universe_size, set_size_list and random_state, in
        each set_generator. In this test, universe_size and set_sizes are
        given by the global variables TEST_UNIVERSE_SIZE and TEST_SET_SIZE_LIST.
    """
    factory = set_generator_class.get_generator_factory_with_num_and_size(
        num_sets=TEST_NUM_SETS,
        set_size=TEST_SET_SIZE, **kwargs)
    gen_from_factory = factory(np.random.RandomState(1))
    gen_from_class = set_generator_class(
        set_sizes=TEST_SET_SIZE_LIST,
        **kwargs, random_state=np.random.RandomState(1))
    set_list_gen_from_factory = []
    for ids in gen_from_factory:
      set_list_gen_from_factory.append(list(ids))
    set_list_gen_from_class = []
    for ids in gen_from_class:
      set_list_gen_from_class.append(list(ids))
    self.assertSameElements(set_list_gen_from_factory, set_list_gen_from_class)

  @parameterized.parameters(
      (set_generator.FullyOverlapSetGenerator,
       {'num_sets': 10, 'set_size': 5}),
      (set_generator.SubSetGenerator,
       {'order': 'original', 'num_large_sets': 2, 'num_small_sets': 3,
        'large_set_size': 5, 'small_set_size': 2}),
      (set_generator.SubSetGenerator,
       {'order': 'reversed', 'num_large_sets': 2, 'num_small_sets': 3,
        'large_set_size': 5, 'small_set_size': 2}),
      (set_generator.SubSetGenerator,
       {'order': 'random', 'num_large_sets': 2, 'num_small_sets': 3,
        'large_set_size': 5, 'small_set_size': 2}),
  )
  def test_set_generator_factory_with_num_and_size_just_testing_random_state(
      self, set_generator_class, kwargs):
    """Test generator_factory_with_num_and_size for other set_generators.

    Until the previous test, this test is for the set_generators that
    do not take set_size_list as an argument. So here we just test whether
    the random state is correctly processed in the factory.

    Args:
      set_generator_class: class name of different set_generators.
      kwargs: kwargs expect universe_size and random_state in each
        set_generator. In this test, universe_size is given by the global
        variable TEST_UNIVERSE_SIZE.
    """
    factory = set_generator_class.get_generator_factory_with_num_and_size(
        universe_size=TEST_UNIVERSE_SIZE, **kwargs)
    gen_from_factory = factory(np.random.RandomState(1))
    gen_from_class = set_generator_class(
        universe_size=TEST_UNIVERSE_SIZE, **kwargs,
        random_state=np.random.RandomState(1))
    set_list_gen_from_factory = []
    for ids in gen_from_factory:
      set_list_gen_from_factory.append(list(ids))
    set_list_gen_from_class = []
    for ids in gen_from_class:
      set_list_gen_from_class.append(list(ids))
    self.assertSameElements(set_list_gen_from_factory, set_list_gen_from_class)

  @parameterized.parameters(
      (set_generator.IndependentSetGenerator,
       {'universe_size': TEST_UNIVERSE_SIZE}),
      (set_generator.ExponentialBowSetGenerator,
       {'universe_size': TEST_UNIVERSE_SIZE,
        'user_activity_association': 'independent'}),
      (set_generator.ExponentialBowSetGenerator,
       {'universe_size': TEST_UNIVERSE_SIZE,
        'user_activity_association': 'identical'}),
      (set_generator.SequentiallyCorrelatedSetGenerator,
       {'order': 'original', 'correlated_sets': 'all', 'shared_prop': 0.2}),
      (set_generator.SequentiallyCorrelatedSetGenerator,
       {'order': 'original', 'correlated_sets': 'one', 'shared_prop': 0.2}),
  )
  def test_set_generator_factory_with_set_size_list(self, set_generator_class,
                                                    kwargs):
    factory = set_generator_class.get_generator_factory_with_set_size_list(
        set_size_list=TEST_SET_SIZE_LIST, **kwargs)
    gen_from_factory = factory(np.random.RandomState(1))
    gen_from_class = set_generator_class(
        set_sizes=TEST_SET_SIZE_LIST,
        **kwargs, random_state=np.random.RandomState(1))
    set_list_gen_from_factory = []
    for ids in gen_from_factory:
      set_list_gen_from_factory.append(list(ids))
    set_list_gen_from_class = []
    for ids in gen_from_class:
      set_list_gen_from_class.append(list(ids))
    self.assertSameElements(set_list_gen_from_factory, set_list_gen_from_class)

  def test_independent_generator_constructor(self):
    rs = np.random.RandomState(1)
    ind_gen = set_generator.IndependentSetGenerator(
        universe_size=10000, set_sizes=[100] * 5, random_state=rs)
    for campaign_id in ind_gen:
      self.assertLen(campaign_id, 100)

  def test_independent_generator_constructor_different_sizes(self):
    rs = np.random.RandomState(1)
    ind_gen = set_generator.IndependentSetGenerator(
        universe_size=10000, set_sizes=[10, 10, 10, 20, 20],
        random_state=rs)
    set_ids_list = []
    for set_ids in ind_gen:
      set_ids_list.append(set_ids)
    for set_ids in set_ids_list[:3]:
      self.assertLen(set_ids, 10)
    for set_ids in set_ids_list[3:]:
      self.assertLen(set_ids, 20)

  def test_independent_generator_single_universe(self):
    rs = np.random.RandomState(1)
    ind_gen = set_generator.IndependentSetGenerator(
        universe_size=1, set_sizes=[1], random_state=rs)
    for campaign_id in ind_gen:
      self.assertLen(campaign_id, 1)
      self.assertEqual(campaign_id[0], 0)

  def test_exponential_bow_generator_constructor(self):
    rs = np.random.RandomState(1)
    # Low reach case, actual set size should be close to input set size
    eb_gen = set_generator.ExponentialBowSetGenerator(
        user_activity_association='independent',
        universe_size=10000, set_sizes=[1000] * 5, random_state=rs)
    for set_ids in eb_gen:
      re = relative_error(len(set_ids), 1000)
      self.assertLess(abs(re), 0.01,
                      msg='relative error > 0.01 in the low reach case')
    # High reach case, allow actual size to be more different from input size
    eb_gen = set_generator.ExponentialBowSetGenerator(
        user_activity_association='independent',
        universe_size=10000, set_sizes=[5000] * 5, random_state=rs)
    for set_ids in eb_gen:
      re = relative_error(len(set_ids), 5000)
      self.assertLess(abs(re), 0.2,
                      msg='relative error > 0.2 in the high reach case')

  def test_exponential_bow_generator_constructor_different_sizes(self):
    rs = np.random.RandomState(1)
    # Low reach case, actual set size should be close to input set size
    low_set_size_list = [600, 800, 1000]
    eb_gen = set_generator.ExponentialBowSetGenerator(
        user_activity_association='independent',
        universe_size=10000, set_sizes=low_set_size_list, random_state=rs)
    actual_set_size = iter(low_set_size_list)
    for set_ids in eb_gen:
      re = relative_error(len(set_ids), next(actual_set_size))
      self.assertLess(abs(re), 0.01,
                      msg='relative error > 0.01 in the low reach case')
    # High reach case, allow actual size to be more different from input size
    high_set_size_list = [4000, 5000, 6000]
    eb_gen = set_generator.ExponentialBowSetGenerator(
        user_activity_association='independent',
        universe_size=10000, set_sizes=high_set_size_list, random_state=rs)
    actual_set_size = iter(high_set_size_list)
    for set_ids in eb_gen:
      re = relative_error(len(set_ids), next(actual_set_size))
      self.assertLess(abs(re), 0.2,
                      msg='relative error > 0.2 in the high reach case')

  def test_exponential_bow_generator_raise_error(self):
    rs = np.random.RandomState(1)
    # invalid user_activity_association
    with self.assertRaises(ValueError):
      _ = set_generator.ExponentialBowSetGenerator(
          user_activity_association=0.5,
          universe_size=10000, set_sizes=[1000] * 3, random_state=rs)
    # Two small set size
    with self.assertRaises(ValueError):
      _ = set_generator.ExponentialBowSetGenerator(
          user_activity_association='independent',
          universe_size=10000, set_sizes=[10] * 3, random_state=rs)

  def test_fully_overlap_generator_constructor(self):
    rs = np.random.RandomState(1)
    fo_gen = set_generator.FullyOverlapSetGenerator(
        universe_size=10000, num_sets=5, set_size=100, random_state=rs)
    for set_ids in fo_gen:
      self.assertLen(set_ids, 100)

  def test_fully_overlap_generator_single_universe(self):
    rs = np.random.RandomState(1)
    fo_gen = set_generator.FullyOverlapSetGenerator(
        universe_size=1, num_sets=1, set_size=1, random_state=rs)
    for set_ids in fo_gen:
      self.assertLen(set_ids, 1)
      self.assertEqual(set_ids[0], 0)

  def test_fully_overlap_generator_same_ids(self):
    rs = np.random.RandomState(1)
    fo_gen = set_generator.FullyOverlapSetGenerator(
        universe_size=10, num_sets=10, set_size=5, random_state=rs)
    set_ids_list = []
    for set_ids in fo_gen:
      set_ids_list.append(set_ids)
    for set_ids in set_ids_list[1:]:
      self.assertSameElements(set_ids_list[0], set_ids)
      self.assertLen(set_ids, 5)

  def test_subset_generator_constructor_original_order(self):
    rs = np.random.RandomState(1)
    ss_gen = set_generator.SubSetGenerator(
        order='original', universe_size=10000, num_large_sets=2,
        num_small_sets=8, large_set_size=100, small_set_size=50,
        random_state=rs)
    set_ids_list = []
    for set_ids in ss_gen:
      set_ids_list.append(set_ids)
    for set_ids in set_ids_list[:2]:
      self.assertLen(set_ids, 100)
    for set_ids in set_ids_list[2:]:
      self.assertLen(set_ids, 50)

  def test_subset_generator_constructor_reversed_order(self):
    rs = np.random.RandomState(1)
    ss_gen = set_generator.SubSetGenerator(
        order='reversed', universe_size=10000, num_large_sets=2,
        num_small_sets=8, large_set_size=100, small_set_size=50,
        random_state=rs)
    set_ids_list = []
    for set_ids in ss_gen:
      set_ids_list.append(set_ids)
    for set_ids in set_ids_list[:8]:
      self.assertLen(set_ids, 50)
    for set_ids in set_ids_list[8:]:
      self.assertLen(set_ids, 100)

  def test_subset_generator_constructor_random_order(self):
    rs = np.random.RandomState(1)
    ss_gen = set_generator.SubSetGenerator(
        order='random', universe_size=10000, num_large_sets=2,
        num_small_sets=8, large_set_size=100, small_set_size=50,
        random_state=rs)
    set_ids_list = []
    for set_ids in ss_gen:
      set_ids_list.append(set_ids)
    actual_num_large_sets = 0
    actual_num_small_sets = 0
    for set_ids in set_ids_list:
      if len(set_ids) == 100:
        actual_num_large_sets += 1
      if len(set_ids) == 50:
        actual_num_small_sets += 1
    self.assertEqual(actual_num_large_sets, 2,
                     msg='Number of large sets is not correct.')
    self.assertEqual(actual_num_small_sets, 8,
                     msg='Number of small sets is not correct.')

  def test_subset_generator_single_universe(self):
    rs = np.random.RandomState(1)
    ss_gen = set_generator.SubSetGenerator(
        order='original', universe_size=1, num_large_sets=1,
        num_small_sets=1, large_set_size=1, small_set_size=1,
        random_state=rs)
    for set_ids in ss_gen:
      self.assertLen(set_ids, 1)
      self.assertEqual(set_ids[0], 0)

  def test_subset_generator_same_ids(self):
    rs = np.random.RandomState(1)
    ss_gen = set_generator.SubSetGenerator(
        order='original', universe_size=10, num_large_sets=3,
        num_small_sets=7, large_set_size=5, small_set_size=3,
        random_state=rs)
    set_ids_list = []
    for set_ids in ss_gen:
      set_ids_list.append(set_ids)
    for set_ids in set_ids_list[1:3]:
      self.assertSameElements(set_ids_list[0], set_ids)
      self.assertLen(set_ids, 5)
    for set_ids in set_ids_list[4:]:
      self.assertSameElements(set_ids_list[3], set_ids)
      self.assertLen(set_ids, 3)

  def test_subset_generator_generator_raise_error(self):
    rs = np.random.RandomState(1)
    with self.assertRaises(ValueError):
      _ = set_generator.SubSetGenerator(
          order='not_implemented', universe_size=10, num_large_sets=3,
          num_small_sets=7, large_set_size=5, small_set_size=3,
          random_state=rs)

  def test_sequentially_correlated_all_previous_generator_original(self):
    rs = np.random.RandomState(1)
    sc_gen = set_generator.SequentiallyCorrelatedSetGenerator(
        order='original', correlated_sets='all',
        shared_prop=0.2, set_sizes=[10] * 3, random_state=rs)
    set_ids_list = [set_ids for set_ids in sc_gen]
    previous_set_ids = set(set_ids_list[0])
    for set_ids in set_ids_list[1:]:
      shared_ids = previous_set_ids.intersection(set_ids)
      self.assertLen(shared_ids, 2)
      previous_set_ids.update(set_ids)

  def test_sequentially_correlated_all_previous_generator_different_sizes(self):
    rs = np.random.RandomState(1)
    sc_gen = set_generator.SequentiallyCorrelatedSetGenerator(
        order='original', correlated_sets='all',
        shared_prop=0.2, set_sizes=[10, 15, 20, 20], random_state=rs)
    expected_overlap_size = iter([3, 4, 4])
    set_ids_list = [set_ids for set_ids in sc_gen]
    previous_set_ids = set(set_ids_list[0])
    for set_ids in set_ids_list[1:]:
      shared_ids = previous_set_ids.intersection(set_ids)
      self.assertLen(shared_ids, next(expected_overlap_size))
      previous_set_ids.update(set_ids)

  def test_sequentially_correlated_all_previous_generator_reversed(self):
    rs = np.random.RandomState(1)
    sc_gen = set_generator.SequentiallyCorrelatedSetGenerator(
        order='reversed', correlated_sets='all',
        shared_prop=0.2, set_sizes=[10] * 3, random_state=rs)
    set_ids_list = [set_ids for set_ids in sc_gen][::-1]
    previous_set_ids = set(set_ids_list[0])
    for set_ids in set_ids_list[1:]:
      shared_ids = previous_set_ids.intersection(set_ids)
      self.assertLen(shared_ids, 2)
      previous_set_ids.update(set_ids)

  def test_sequentially_correlated_one_previous_generator_original(self):
    rs = np.random.RandomState(1)
    sc_gen = set_generator.SequentiallyCorrelatedSetGenerator(
        order='original', correlated_sets='one',
        shared_prop=0.2, set_sizes=[10] * 3, random_state=rs)
    set_ids_list = [set_ids for set_ids in sc_gen]
    previous_set_ids = set(set_ids_list[0])
    union_set_ids = set(set_ids_list[0])
    for set_ids in set_ids_list[1:]:
      self.assertLen(previous_set_ids.intersection(set_ids), 2)
      self.assertLen(union_set_ids.intersection(set_ids), 2)
      previous_set_ids = set(set_ids)
      union_set_ids.update(set_ids)

  def test_sequentially_correlated_one_previous_generator_reversed(self):
    rs = np.random.RandomState(1)
    sc_gen = set_generator.SequentiallyCorrelatedSetGenerator(
        order='reversed', correlated_sets='one',
        shared_prop=0.2, set_sizes=[10] * 3, random_state=rs)
    set_ids_list = [set_ids for set_ids in sc_gen][::-1]
    previous_set_ids = set(set_ids_list[0])
    union_set_ids = set(set_ids_list[0])
    for set_ids in set_ids_list[1:]:
      self.assertLen(previous_set_ids.intersection(set_ids), 2)
      self.assertLen(union_set_ids.intersection(set_ids), 2)
      previous_set_ids = set(set_ids)
      union_set_ids.update(set_ids)

  def test_sequentially_correlated_all_previous_generator_raise_error(self):
    rs = np.random.RandomState(1)
    with self.assertRaises(ValueError):
      _ = set_generator.SequentiallyCorrelatedSetGenerator(
          order='not_implemented', correlated_sets='all',
          shared_prop=0.2, set_sizes=[10] * 3, random_state=rs)
    with self.assertRaises(ValueError):
      _ = set_generator.SequentiallyCorrelatedSetGenerator(
          order='random', correlated_sets='not_implemented',
          shared_prop=0.2, set_sizes=[10] * 3, random_state=rs)

  @parameterized.parameters(
<<<<<<< HEAD
      (set_generator.CORRELATED_SETS_ALL,),
      (set_generator.CORRELATED_SETS_ONE,))
  def test_sequentially_correlated_generator_overlap_size_not_enough(
      self, correlation_type):
    rs = np.random.RandomState(1)
    set_sizes = [1, 10]
    sc_gen = set_generator.SequentiallyCorrelatedSetGenerator(
        order=set_generator.ORDER_ORIGINAL, correlated_sets=correlation_type,
        shared_prop=0.5,
        set_sizes=set_sizes,
        random_state=rs)
    set_ids_list = [set_ids for set_ids in sc_gen]
    self.assertLen(set_ids_list[0], set_sizes[0],
                   f'{correlation_type}: First set size not correct.')
    self.assertLen(set_ids_list[1], set_sizes[1],
                   f'{correlation_type}: Second set size not correct.')
    self.assertLen(np.intersect1d(set_ids_list[0], set_ids_list[1]),
                   1,
                   f'{correlation_type}: Overlap set size not correct.')

=======
      (None, [[0, 0, 0, 0, 0, 0], [1, 1, 0, 0]]),
      (3, [[0, 0, 0], [1, 1, 0, 0]]))
  def test_homogeneous_multiset_generator_freq_cap(
      self, freq_cap, expected_multiset_ids_list):
    set_sizes = [1, 2]
    freq_rate_list = [5, 1]
    rs = FakeRandomState()
    gen = set_generator.HomogeneousMultiSetGenerator(
        universe_size=4,
        set_sizes=set_sizes,
        freq_rate_list=freq_rate_list,
        freq_cap=freq_cap,
        random_state=rs)
    with mock.patch.object(gen, 'choice', autospec=True) as mock_choice:
      mock_choice.side_effect = fake_choice_fast
      output_multiset_ids_list = [multiset_ids for multiset_ids in gen]
      self.assertCountEqual(
          expected_multiset_ids_list,
          output_multiset_ids_list,
          'Multiset doesn\'t contain the correct IDs with freq cap:'
          f'{freq_cap}.')

  def test_homogeneous_multiset_generator_raise_unequal_length_input(self):
    # Test if raise error when set_sizes and freq_rate_list do not have
    # equal length.
    with self.assertRaises(AssertionError):
      _ = set_generator.HomogeneousMultiSetGenerator(
          universe_size=4,
          set_sizes=[1, 1],
          freq_rate_list=[1],
          freq_cap=3,
          random_state=np.random.RandomState())

  def test_homogeneous_multiset_generator_raise_invalid_freq_rate(self):
    # Test if raise error when freq_rate is invalid.
    with self.assertRaises(AssertionError):
      _ = set_generator.HomogeneousMultiSetGenerator(
          universe_size=4,
          set_sizes=[1, 1],
          freq_rate_list=[-1, 1],
          freq_cap=3,
          random_state=np.random.RandomState())

  @parameterized.parameters(0, -1)
  def test_homogeneous_multiset_generator_raise_invalid_freq_cap(self,
                                                                 freq_cap):
    # Test if raise error when freq_cap is invalid.
    with self.assertRaises(AssertionError):
      _ = set_generator.HomogeneousMultiSetGenerator(
          universe_size=4,
          set_sizes=[1, 1],
          freq_rate_list=[1, 1],
          freq_cap=freq_cap,
          random_state=np.random.RandomState())
>>>>>>> f79a5120

if __name__ == '__main__':
  absltest.main()<|MERGE_RESOLUTION|>--- conflicted
+++ resolved
@@ -67,7 +67,8 @@
       (set_generator.SequentiallyCorrelatedSetGenerator,
        {'order': 'random', 'correlated_sets': 'one', 'shared_prop': 0.2}),
       (set_generator.HomogeneousMultiSetGenerator,
-       {'freq_rate_list': np.ones_like(TEST_SET_SIZE_LIST), 'freq_cap': 2})
+       {'universe_size': TEST_UNIVERSE_SIZE,
+        'freq_rate_list': np.ones_like(TEST_SET_SIZE_LIST), 'freq_cap': 2})
   )
   def test_set_generator_factory_with_num_and_size_corresponding_to_list(
       self, set_generator_class, kwargs):
@@ -438,7 +439,6 @@
           shared_prop=0.2, set_sizes=[10] * 3, random_state=rs)
 
   @parameterized.parameters(
-<<<<<<< HEAD
       (set_generator.CORRELATED_SETS_ALL,),
       (set_generator.CORRELATED_SETS_ONE,))
   def test_sequentially_correlated_generator_overlap_size_not_enough(
@@ -459,7 +459,7 @@
                    1,
                    f'{correlation_type}: Overlap set size not correct.')
 
-=======
+  @parameterized.parameters(
       (None, [[0, 0, 0, 0, 0, 0], [1, 1, 0, 0]]),
       (3, [[0, 0, 0], [1, 1, 0, 0]]))
   def test_homogeneous_multiset_generator_freq_cap(
@@ -514,7 +514,7 @@
           freq_rate_list=[1, 1],
           freq_cap=freq_cap,
           random_state=np.random.RandomState())
->>>>>>> f79a5120
+
 
 if __name__ == '__main__':
   absltest.main()