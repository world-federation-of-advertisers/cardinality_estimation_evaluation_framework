# Copyright 2020 The Private Cardinality Estimation Framework Authors
#
# Licensed under the Apache License, Version 2.0 (the "License");
# you may not use this file except in compliance with the License.
# You may obtain a copy of the License at
#
#      http://www.apache.org/licenses/LICENSE-2.0
#
# Unless required by applicable law or agreed to in writing, software
# distributed under the License is distributed on an "AS IS" BASIS,
# WITHOUT WARRANTIES OR CONDITIONS OF ANY KIND, either express or implied.
# See the License for the specific language governing permissions and
# limitations under the License.

"""Analyze the simulation results."""
import os
import shutil

import numpy as np
import pandas as pd

from wfa_cardinality_estimation_evaluation_framework.common import plotting
from wfa_cardinality_estimation_evaluation_framework.evaluations import evaluator
from wfa_cardinality_estimation_evaluation_framework.simulations import simulator


ERROR_MARGIN_NAME = 'error_margin'
PROPORTION_OF_RUNS_NAME = 'proportion_of_runs'

ERROR_MARGIN = 0.05
PROPORTION_OF_RUNS = 0.95

RUNNING_TIME_SCALE = 3600  # Convert seconds to hour.

SKETCH_ESTIMATOR_NAME = 'sketch_estimator'
SCENARIO_NAME = 'scenario'
NUM_ESTIMABLE_SETS = 'num_estimable_sets'
RAW_RESULT_DF = 'df'
CARDINALITY_SOURCE = 'source'
CARDINALITY_VALUE = 'cardinality'
FREQUENCY_LEVEL = 'frequency_level'

# The file that summarize the maximum number of sets that can be estimated
# within 5% (or specified by the error_margin) relative error for at least 95%
# (or specified by the proportion_of_runs) runs. It has columns of estimator,
# scenario and num_estimable_sets.
NUM_ESTIMABLE_SETS_FILENAME = 'num_estimable_sets.csv'
BOXPLOT_FILENAME = 'boxplot.png'
BARPLOT_ESTIMABLE_SETS_FILENAME = 'barplot_estimable_sets.png'
BARPLOT_MAX_SETS_FILENAME = 'barplot_max_sets.png'

XLABEL_ROTATE = 'xlabel_rotate'
BOXPLOT_SIZE_WIDTH_INCH = 'boxplot_size_width_inch'
BOXPLOT_SIZE_HEIGHT_INCH = 'boxplot_size_width_inch'
BARPLOT_SIZE_WIDTH_INCH = 'barplot_size_width_inch'
BARPLOT_SIZE_HEIGHT_INCH = 'barplot_size_height_inch'
PLOT_PARAMS = {
    XLABEL_ROTATE: 0,
    BOXPLOT_SIZE_WIDTH_INCH: 12,
    BOXPLOT_SIZE_HEIGHT_INCH: 6,
    BARPLOT_SIZE_WIDTH_INCH: 12,
    BARPLOT_SIZE_HEIGHT_INCH: 6,
}

# Variables related with getting analysis results.
SKETCH_ESTIMATOR_COLNAME = 'sketch_estimator'
RUNNING_TIME_COLNAME = 'running_time'
KEY_DESCRIPTION_TO_FILE_DIR = 'description_to_file_dir'
KEY_NUM_ESTIMABLE_SETS_STATS_DF = 'num_estimable_sets_stats_df'
KEY_RUNNING_TIME_DF = 'running_time_df'


def get_num_estimable_sets(df, num_sets, relative_error, error_margin,
                           proportion_of_runs):
  """Get the number of estimable sets.

  For example, set error_margin = 0.05 and proportion_of_runs = 0.95. Then
  the number of estimable sets is defined as the number of sets whose union
  cardinality can be estimated such that 95% of the runs are within a 5%
  relative error.

  Args:
    df: a pd.DataFrame that have columns of num_sets and relative_error.
    num_sets: a column name in df that specifies the number of sets.
    relative_error: a column name in df that specifies the relative error.
    error_margin: a positive number setting the upper bound of the error. By
      default, set to 0.05.
    proportion_of_runs: a number between 0 and 1 that specifies the proportion
      of runs. By default, set to 0.95.

  Returns:
    The number of estimable sets.
  """
  if not set([num_sets, relative_error]).issubset(df.columns):
    raise ValueError(f'{num_sets} or {relative_error} not found in df.')

  def count_estimable(e):
    return np.mean(np.abs(e) < error_margin) >= proportion_of_runs

  df_estimable = (
      df[df[num_sets] > 1].groupby(num_sets)
      .agg({relative_error: count_estimable}))
  df_estimable = df_estimable.rename(
      columns={relative_error: 'is_estimable'})

  num_of_estimable = 0
  for n in df_estimable.index.values:
    if df_estimable.loc[n, 'is_estimable']:
      num_of_estimable = n
    else:
      break

  return num_of_estimable


class EstimatorEvaluationAnalyzer(object):
  """Analyze the estimator evaluation results."""

  def __init__(self, out_dir, evaluation_directory, evaluation_run_name,
               evaluation_name, estimable_criteria_list,
               plot_params=None):
    """Construct an analyzer.

    Args:
      out_dir: the output directory of analysis results.
      evaluation_directory: the output directory of evaluation results. The
        analyzer will read the evaluation results and output summary tables and
        plots.
      evaluation_run_name: the run name of the evaluation.
      evaluation_name: the name of the evaluation config.
      estimable_criteria_list: a list of tuples of error_margin and
        proportion_of_runs. An error_margin is a positive number setting the
        upper bound of the error, and the proportion_of_runs is a number
        between 0 and 1 that specifies the desired proportion of runs within
        the error margin.
      plot_params: a dictionary of the parameters of plot functions. If not
        given, will use PLOT_PARAMS. Also see PLOT_PARAMS for how it is defined.
    """
    self.estimable_criteria_list = estimable_criteria_list
    if plot_params is None:
      self.plot_params = PLOT_PARAMS
    else:
      self.plot_params = plot_params

    # Get all the raw results.
    self.evaluation_file_dirs = evaluator.load_directory_tree(
        out_dir=evaluation_directory,
        run_name=evaluation_run_name,
        evaluation_name=evaluation_name)
    self.raw_df = (
        CardinalityEstimatorEvaluationAnalyzer
        .read_evaluation_results(self.evaluation_file_dirs))

    # Create the analysis directory.
    if out_dir is None:
      out_dir = os.getcwd()
    if out_dir != evaluation_directory:
      shutil.copytree(
          self.evaluation_file_dirs[evaluator.KEY_RUN_DIR],
          os.path.join(out_dir, evaluation_run_name))
    self.analysis_file_dirs = evaluator.load_directory_tree(
        out_dir=out_dir,
        run_name=evaluation_run_name,
        evaluation_name=evaluation_name)

  def __call__(self):
    num_estimable_sets_stats_df = (
        self.get_relative_error_stats_of_num_of_estimable_sets())
    df_filename = os.path.join(
        self.analysis_file_dirs[evaluator.KEY_EVALUATION_DIR],
        NUM_ESTIMABLE_SETS_FILENAME)
    with open(df_filename, 'w') as f:
      num_estimable_sets_stats_df.to_csv(f, index=False)
    self._save_plot_num_sets_vs_metric()

  @classmethod
  def read_evaluation_results(cls, file_dirs):
    """Read evaluation results.

    Args:
      file_dirs: a dictionary of file directories of the evaluation which is
        generated by the create_directory method of evaluator.Evaluation.

    Returns:
      A pandas.DataFrame containing columns of the estimator name, the scenario
      name, and the corresponding raw evaluation result data frame.
    """
    df_list = []
    for estimator_name in file_dirs[evaluator.KEY_ESTIMATOR_DIRS].keys():
      for scenario_name in file_dirs[estimator_name].keys():
        df_file = os.path.join(
            file_dirs[estimator_name][scenario_name],
            evaluator.RAW_RESULT_DF_FILENAME)
        with open(df_file, 'r') as f:
          df = pd.read_csv(f)
        df[SKETCH_ESTIMATOR_NAME] = estimator_name
        df[SCENARIO_NAME] = scenario_name
        df_list.append(df)

    return pd.concat(df_list, ignore_index=True)

  def get_num_estimable_sets_df(self):
    """Summarize the number of estimable sets by estimators and scenarios."""
    def _get_num_estimable_sets_series(df, **kwargs):
      return pd.Series({
          NUM_ESTIMABLE_SETS: get_num_estimable_sets(df, **kwargs)})

    df_list = []
    for criteria in self.estimable_criteria_list:
      df = self.raw_df.groupby([SKETCH_ESTIMATOR_NAME, SCENARIO_NAME]).apply(
          _get_num_estimable_sets_series,
          num_sets=simulator.NUM_SETS,
          relative_error=self.error_metric_column,
          error_margin=criteria[0],
          proportion_of_runs=criteria[1]).reset_index()
      df[ERROR_MARGIN_NAME] = criteria[0]
      df[PROPORTION_OF_RUNS_NAME] = criteria[1]
      df_list.append(df)

    return pd.concat(df_list, ignore_index=True)

  def get_relative_error_stats_of_num_of_estimable_sets(self):
    """Get the mean and std of the relative error of the max estimable sets."""
    num_estimable_sets_df = self.get_num_estimable_sets_df()
    df = num_estimable_sets_df.merge(
        right=self.raw_df,
        how='left',
        left_on=[SKETCH_ESTIMATOR_NAME, SCENARIO_NAME, NUM_ESTIMABLE_SETS],
        right_on=[SKETCH_ESTIMATOR_NAME, SCENARIO_NAME, simulator.NUM_SETS])
    result = (
        df.groupby([
            ERROR_MARGIN_NAME, PROPORTION_OF_RUNS_NAME, SKETCH_ESTIMATOR_NAME,
            SCENARIO_NAME, NUM_ESTIMABLE_SETS])
        .agg({self.error_metric_column: ['mean', 'std']}))
    result.columns = result.columns.map('_'.join)
    result = result.reset_index()
    return result

  def _save_plot_num_sets_vs_metric(self):
    """Make and save plots for number of sets versus an arbitrary metric."""
    def plot_one_estimator_under_one_scenario(df):
      ax = plotting.boxplot_relative_error(
          df,
          num_sets=simulator.NUM_SETS,
          relative_error=self.error_metric_column,
          metric_name=self.error_metric_name)
      scenario_name = df[SCENARIO_NAME].values[0]
      estimator_name = df[SKETCH_ESTIMATOR_NAME].values[0]
      ax.set_title(f'{scenario_name}\n{estimator_name}')
      ax.set_ylim(-0.1, 0.1)
      for tick in ax.get_xticklabels():
        tick.set_rotation(self.plot_params[XLABEL_ROTATE])
      # Save the plot to file.
      fig = ax.get_figure()
      plot_file = os.path.join(
          self.analysis_file_dirs[estimator_name][scenario_name],
          BOXPLOT_FILENAME)
      fig.set_size_inches(
          w=self.plot_params[BOXPLOT_SIZE_WIDTH_INCH],
          h=self.plot_params[BOXPLOT_SIZE_HEIGHT_INCH])
      fig.savefig(plot_file)

    self.raw_df.groupby([SKETCH_ESTIMATOR_NAME, SCENARIO_NAME]).apply(
        plot_one_estimator_under_one_scenario)


class CardinalityEstimatorEvaluationAnalyzer(EstimatorEvaluationAnalyzer):
  """Analyze the cardinality estimator evaluation results."""

  def __init__(self, out_dir, evaluation_directory, evaluation_run_name,
               evaluation_name, estimable_criteria_list,
               plot_params=None):
    self.error_metric_column = simulator.RELATIVE_ERROR_BASENAME + '1'
    self.error_metric_name = 'Relative error'
    super().__init__(out_dir, evaluation_directory, evaluation_run_name,
                     evaluation_name, estimable_criteria_list, plot_params)


class FrequencyEstimatorEvaluationAnalyzer(EstimatorEvaluationAnalyzer):
  """Analyze the frequency estimator evaluation results."""

  def __init__(self, out_dir, evaluation_directory, evaluation_run_name,
               evaluation_name, estimable_criteria_list,
               plot_params=None):
    self.error_metric_column = simulator.SHUFFLE_DISTANCE
    self.error_metric_name = 'Shuffle distance'
    super().__init__(out_dir, evaluation_directory, evaluation_run_name,
                     evaluation_name, estimable_criteria_list, plot_params)

<<<<<<< HEAD
  def __call__(self):
    super().__call__()
    self._save_plot_frequency_distribution_for_report()

=======
>>>>>>> 097d88d8
  def convert_raw_df_to_long_format(self):
    """Convert the raw DataFrame to a long format.

    Returns:
      A pd.DataFrame. It is a long format of self.raw_df, which contains
      columns of
    """
    # Get all the columns that are the true or estimated cardinality of all
    # the frequency levels.
    value_vars = []
    for col in self.raw_df.columns:
      if (simulator.TRUE_CARDINALITY_BASENAME in col
          or simulator.ESTIMATED_CARDINALITY_BASENAME in col):
        value_vars.append(col)

    df_long = self.raw_df.melt(
        id_vars=[SKETCH_ESTIMATOR_NAME, SCENARIO_NAME, simulator.RUN_INDEX,
                 simulator.NUM_SETS],
        value_vars=value_vars,
        var_name=CARDINALITY_SOURCE,
        value_name=CARDINALITY_VALUE,
    )

    def _split_source_and_frequency(source_freq):
      """Split the cardinality_frequency string into a named pd.Series.

      For example, true_cardinality_2 will be split into
      pd.Series({CARDINALITY_SOURCE: 'true_cardinality', FREQUENCY_LEVEL: 2}).

      Args:
        source_freq: a string in the format of estimated_cardinality_X or
          true_cardinality_X, where X is an integer.
      Returns:
        A named pd.Series with .
      """
      source_freq_list = source_freq.split('_')
      return pd.Series({
          CARDINALITY_SOURCE: '_'.join(source_freq_list[0:2]),
          FREQUENCY_LEVEL: int(source_freq_list[2]),
      })

    df_parsed_source_and_frequency = df_long[CARDINALITY_SOURCE].apply(
        _split_source_and_frequency)

    # Add parsed cardinality source and frequency level columns to the table.
    df_long = pd.concat(
        [df_long[[SKETCH_ESTIMATOR_NAME, SCENARIO_NAME, simulator.RUN_INDEX,
                  simulator.NUM_SETS, CARDINALITY_VALUE]],
         df_parsed_source_and_frequency],
        axis=1,
    )

    return df_long

<<<<<<< HEAD
  def _save_plot_frequency_distribution(self, raw_df_long, filename):
    """Make and save plots for estimated and true frequency distributions.

    Calling this method will create plots in the output directory.

    Args:
      raw_df_long: a long format of pd.DataFrame, which have columns of
        SKETCH_ESTIMATOR_NAME, SCENARIO_NAME, FREQUENCY_LEVEL,
        CARDINALITY_VALUE and CARDINALITY_SOURCE.
      filename: a string of plot filename.
    """
    def plot_one_estimator_under_one_scenario(df):
      ax = plotting.barplot_frequency_distributions(
          df,
          frequency=FREQUENCY_LEVEL,
          cardinality=CARDINALITY_VALUE,
          source=CARDINALITY_SOURCE,
      )
      scenario_name = df[SCENARIO_NAME].values[0]
      estimator_name = df[SKETCH_ESTIMATOR_NAME].values[0]
      num_sets = df[simulator.NUM_SETS].values[0]
      ax.set_title(f'{simulator.NUM_SETS}:{num_sets}\n'
                   f'{scenario_name}\n{estimator_name}')
      # Save the plot to file.
      fig = ax.get_figure()
      plot_file = os.path.join(
          self.analysis_file_dirs[estimator_name][scenario_name],
          filename)
      fig.set_size_inches(
          w=self.plot_params[BARPLOT_SIZE_WIDTH_INCH],
          h=self.plot_params[BARPLOT_SIZE_HEIGHT_INCH])
      fig.savefig(plot_file)

    # Generate plots for all estimator and scenario combinations.
    raw_df_long.groupby([SKETCH_ESTIMATOR_NAME, SCENARIO_NAME]).apply(
        plot_one_estimator_under_one_scenario)

  def _save_plot_frequency_distribution_num_estimable_sets(self, raw_df_long):
    """Save barplot for comparing estimated vs true frequency distributions.

    This method will save plots for all estimator and scenario combinations.
    The plots include frequency distribution when the number of set is equal to
    the number of estimable sets.

    Args:
      raw_df_long: a long format of pd.DataFrame, which have columns of
        SKETCH_ESTIMATOR_NAME, SCENARIO_NAME, FREQUENCY_LEVEL,
        CARDINALITY_VALUE and CARDINALITY_SOURCE.
    """
    num_estimable_sets_stats_df = (
        self.get_num_estimable_sets_df())
    plot_df = raw_df_long.merge(
        right=num_estimable_sets_stats_df,
        left_on=[SKETCH_ESTIMATOR_NAME, SCENARIO_NAME, simulator.NUM_SETS],
        right_on=[SKETCH_ESTIMATOR_NAME, SCENARIO_NAME, NUM_ESTIMABLE_SETS],
        how='inner',  # If the number of estimable set is 0, then will not plot.
    )
    self._save_plot_frequency_distribution(plot_df,
                                           BARPLOT_ESTIMABLE_SETS_FILENAME)

  def _save_plot_frequency_distribution_max_num_sets(self, raw_df_long):
    """Save barplot for comparing estimated vs true frequency distributions.

    This method will save plots for all estimator and scenario combinations.
    The plots include frequency distribution when the number of set is equal to
    the maximum number of sets.

    Args:
      raw_df_long: a long format of pd.DataFrame, which have columns of
        SKETCH_ESTIMATOR_NAME, SCENARIO_NAME, FREQUENCY_LEVEL,
        CARDINALITY_VALUE and CARDINALITY_SOURCE.
    """
    num_max_sets_df = (
        self.raw_df.groupby([SKETCH_ESTIMATOR_NAME, SCENARIO_NAME])
        .agg({simulator.NUM_SETS: 'max'}).reset_index())
    plot_df = raw_df_long.merge(
        right=num_max_sets_df,
        on=[SKETCH_ESTIMATOR_NAME, SCENARIO_NAME, simulator.NUM_SETS],
        how='inner',
    )
    self._save_plot_frequency_distribution(plot_df,
                                           BARPLOT_MAX_SETS_FILENAME)

  def _save_plot_frequency_distribution_for_report(self):
    """Save barplot for comparing estimated vs true frequency distributions.

    This method will generate plots for all estimator and scenario combinations.
    The plots include frequency distribution when the number of set is equal to
    the number of estimable sets, and when that is equal to the maximum number
    of sets.
    """
    raw_df_long = self.convert_raw_df_to_long_format()
    self._save_plot_frequency_distribution_num_estimable_sets(raw_df_long)
    self._save_plot_frequency_distribution_max_num_sets(raw_df_long)

=======
>>>>>>> 097d88d8

def get_analysis_results(analysis_out_dir, evaluation_run_name,
                         evaluation_name):
  """Get analysis results.

  Args:
    analysis_out_dir: the output folder of the analysis results.
    evaluation_run_name: the run name of the evaluation.
    evaluation_name: the name of the evaluation configuration. For example,
      'smoke_test'.

  Returns:
    A dictionary of the analysis results, which include:
      description_to_file_dir: a dictionary of the analysis results file tree.
      num_estimable_sets_stats_df: a data frame containing the number
        of estimable sets of estimators under different scenarios, and also
        the relative error at the number of estimable sets.
      running_time_df: a data frame containing the running time of each
        sketch_estimator.
  """
  # Read analysis result file tree.
  description_to_file_dir = evaluator.load_directory_tree(
      out_dir=analysis_out_dir,
      run_name=evaluation_run_name,
      evaluation_name=evaluation_name)

  # Read number of estimable sets analysis results.
  filename = os.path.join(
      description_to_file_dir[evaluator.KEY_EVALUATION_DIR],
      NUM_ESTIMABLE_SETS_FILENAME)
  with open(filename, 'r') as f:
    num_estimable_sets_stats_df = pd.read_csv(f)

  # Read running time.
  running_time_df = pd.DataFrame(
      [], columns=[SKETCH_ESTIMATOR_COLNAME, RUNNING_TIME_COLNAME])
  for name, directory in description_to_file_dir[
      evaluator.KEY_ESTIMATOR_DIRS].items():
    filename = os.path.join(directory, evaluator.EVALUATION_RUN_TIME_FILE)
    with open(filename, 'r') as f:
      running_time = float(f.readline())
    running_time_df = running_time_df.append(
        {SKETCH_ESTIMATOR_COLNAME: name,
         RUNNING_TIME_COLNAME: running_time / RUNNING_TIME_SCALE},
        ignore_index=True)
  running_time_df = running_time_df.sort_values(SKETCH_ESTIMATOR_COLNAME)

  return {
      KEY_DESCRIPTION_TO_FILE_DIR: description_to_file_dir,
      KEY_NUM_ESTIMABLE_SETS_STATS_DF: num_estimable_sets_stats_df,
      KEY_RUNNING_TIME_DF: running_time_df
  }<|MERGE_RESOLUTION|>--- conflicted
+++ resolved
@@ -287,13 +287,10 @@
     super().__init__(out_dir, evaluation_directory, evaluation_run_name,
                      evaluation_name, estimable_criteria_list, plot_params)
 
-<<<<<<< HEAD
   def __call__(self):
     super().__call__()
     self._save_plot_frequency_distribution_for_report()
 
-=======
->>>>>>> 097d88d8
   def convert_raw_df_to_long_format(self):
     """Convert the raw DataFrame to a long format.
 
@@ -348,7 +345,6 @@
 
     return df_long
 
-<<<<<<< HEAD
   def _save_plot_frequency_distribution(self, raw_df_long, filename):
     """Make and save plots for estimated and true frequency distributions.
 
@@ -444,8 +440,6 @@
     self._save_plot_frequency_distribution_num_estimable_sets(raw_df_long)
     self._save_plot_frequency_distribution_max_num_sets(raw_df_long)
 
-=======
->>>>>>> 097d88d8
 
 def get_analysis_results(analysis_out_dir, evaluation_run_name,
                          evaluation_name):
