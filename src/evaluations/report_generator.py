--- conflicted
+++ resolved
@@ -63,16 +63,10 @@
 # Number of digits that should be shown when reporting the relative error
 RELATIVE_ERROR_FORMAT_ACCURACY = 4
 
-<<<<<<< HEAD
-
-class ReportGenerator(object):
-  """Generate HTML report for the cardinality estimator evaluation."""
-
-=======
+
 class ReportGenerator:
   """Generate HTML report for an estimator evaluation."""
-  
->>>>>>> f43a2465
+
   def __init__(self, out_dir, analysis_out_dir, evaluation_run_name,
                evaluation_name):
     """Read analysis results and generate HTML report.
